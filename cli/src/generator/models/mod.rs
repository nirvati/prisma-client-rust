--- conflicted
+++ resolved
@@ -601,13 +601,8 @@
         let model_name_pascal_str = model_name.to_case(Case::Pascal);
         
         let specta_derive = cfg!(feature = "rspc").then_some(quote!(
-<<<<<<< HEAD
-            #[derive(::prisma_client_rust::specta::Type)]
-            #[specta(rename = #model_name_pascal_str, crate = "prisma_client_rust::specta")]
-=======
             #[derive(::prisma_client_rust::rspc::Type)]
             #[specta(rename = #model_name_pascal_str, crate = "prisma_client_rust::rspc::internal::specta")]
->>>>>>> 7aeb4b41
         ));
 
         quote! {
