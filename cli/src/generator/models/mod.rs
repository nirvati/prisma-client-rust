--- conflicted
+++ resolved
@@ -8,11 +8,8 @@
 mod create;
 mod include;
 
-<<<<<<< HEAD
 use prisma_client_rust_sdk::prelude::*;
-=======
-use crate::generator::prelude::*;
->>>>>>> 81ced6f6
+
 use std::ops::Deref;
 
 pub struct Operator {
