--- conflicted
+++ resolved
@@ -21,17 +21,13 @@
         })
         .collect::<Vec<_>>();
 
-<<<<<<< HEAD
-=======
-    let datamodel = &root.datamodel;
+    let datamodel = &args.root.datamodel;
 
-    let database_string = &root.datasources[0].provider;
+    let database_string = &args.root.datasources[0].provider;
 
->>>>>>> 94bef1de
     quote! {
         use super::*;
         use prisma_client_rust::{
-<<<<<<< HEAD
             queries::QueryContext,
             query_core::{QueryExecutor, QuerySchema},
             raw, QueryRaw, ExecuteRaw,
@@ -39,31 +35,6 @@
         use serde::{Deserialize, Serialize};
         use std::fmt;
         use std::sync::Arc;
-=======
-            bigdecimal::{self, FromPrimitive},
-            chrono,
-            datamodel::parse_configuration,
-            operator::Operator,
-            raw::Raw,
-            prisma_models::{InternalDataModelBuilder, PrismaValue},
-            queries::{QueryContext, QueryInfo, Result as QueryResult, SerializedWhere, SerializedWhereValue, transform_equals},
-            query_core::{
-                executor, schema_builder, BuildMode, CoreError, InterpreterError, QueryExecutor,
-                QueryGraphBuilderError, QuerySchema, QueryValue, Selection,
-            },
-            serde::RelationResult,
-            serde_json, UniqueArgs, ManyArgs, BatchResult, Direction, NewClientError,
-            QueryRaw, ExecuteRaw
-        };
-        use serde::{Deserialize, Serialize};
-        use std::fmt;
-        use std::ops::Deref;
-        use std::path::Path;
-        use std::sync::Arc;
-
-        static DATAMODEL_STR: &'static str = #datamodel;
-        static DATABASE_STR: &'static str = #database_string;
->>>>>>> 94bef1de
 
         pub struct PrismaClient {
             executor: Box<dyn QueryExecutor + Send + Sync + 'static>,
@@ -78,7 +49,6 @@
         }
 
         impl PrismaClient {
-<<<<<<< HEAD
             pub(super) fn _new_query_context(&self) -> QueryContext {
                 QueryContext::new(&self.executor, self.query_schema.clone())
             }
@@ -91,9 +61,6 @@
             }
 
             pub async fn _query_raw<T: serde::de::DeserializeOwned>(&self, query: raw::Raw) -> QueryResult<Vec<T>> {
-=======
-            pub async fn _query_raw<T: serde::de::DeserializeOwned>(&self, query: Raw) -> QueryResult<Vec<T>> {
->>>>>>> 94bef1de
                 QueryRaw::new(
                    QueryContext::new(&self.executor, self.query_schema.clone()),
                    query,
@@ -101,11 +68,7 @@
                 ).exec().await
             }
 
-<<<<<<< HEAD
             pub async fn _execute_raw(&self, query: raw::Raw) -> QueryResult<i64> {
-=======
-            pub async fn _execute_raw(&self, query: Raw) -> QueryResult<i64> {
->>>>>>> 94bef1de
                 ExecuteRaw::new(
                    QueryContext::new(&self.executor, self.query_schema.clone()),
                    query,
