--- conflicted
+++ resolved
@@ -4,11 +4,10 @@
 layout: ../../layouts/MainLayout.astro
 ---
 
-<<<<<<< HEAD
 If you have completed the [installation steps](installation) and setup the `cargo prisma <command>` alias,
 you are ready to add the Prisma Client Rust generator to your [Prisma schema](https://www.prisma.io/docs/concepts/components/prisma-schema).
 
-A common file layout is as below, where the schema and migrations exist in their own folder:
+A common file layout is to give the schema and migrations their own folder:
 
 ```
 Cargo.toml
@@ -21,9 +20,6 @@
 
 Below is an example of a schema that exists in a `prisma` folder,
 uses a SQLite database and generates the client at `src/prisma.rs`:
-=======
-If you have completed the [installation steps](installation) and setup the `cargo prisma <command>` alias, you are ready to add the Prisma Client Rust generator to your [Prisma schema](https://www.prisma.io/docs/concepts/components/prisma-schema). Below is an example of a schema that exists at the root of the project, uses a SQLite database and generates the client at `src/prisma.rs`:
->>>>>>> 4c4fe11e
 
 ```prisma
 datasource db {
@@ -53,12 +49,8 @@
 First, make sure you are using the [Tokio](https://github.com/tokio-rs/tokio) async runtime.
 Other runtimes have not been tested, but since the [Prisma Engines](https://github.com/prisma/prisma-engines) use it there is likely no other option.
 
-<<<<<<< HEAD
 Using the above schema for reference,
-this is how to create an instance of the Primsma client in a `main.rs` file right next to `prisma.rs`:
-=======
-Using the above schema for reference, this is how to create an instance of the Prisma client in a `main.rs` file right next to `prisma.rs`:
->>>>>>> 4c4fe11e
+this is how to create an instance of the client in a `main.rs` file right next to `prisma.rs`:
 
 ```rust
 mod prisma;
