---
title: Installation
desc: Installation instructions
layout: ../../layouts/MainLayout.astro
---

Prisma Client Rust's installation operates in a different way to most Rust projects.

`prisma-client-rust` contains the query builders, traits, and type definitions. Some of these - eg. `Direction` - may be used in your own code.

`prisma-client-rust-cli` contains the Prisma generator and access to the Prisma CLI, but does not provide an executable binary - this must be created yourself.

Prisma Client Rust requires a minimum Rust version of v1.62.0.

## Creating a CLI Binary

### Inside Your Crate

First, the main library and CLI package must be added to your project's Cargo.toml:

```toml
[dependencies]
prisma-client-rust = { git = "https://github.com/Brendonovich/prisma-client-rust", tag = "0.6.2" }
prisma-client-rust-cli = { git = "https://github.com/Brendonovich/prisma-client-rust", tag = "0.6.2" }
```

The generated client will need `serde`, so run `cargo add` to install it:

```
cargo add serde
```

You'll also need to make sure you're using edition 2021 of Rust.
```toml
[package]
# ... package stuff
edition = "2021"
```

The easiest way to create a binary to access the CLI through is by creating a `src/bin` folder if you don't already have one,
and inside it creating a file called something like `prisma.rs` (This will determine the name of your binary).
Inside this file put the following:

```rust
fn main() {
    prisma_client_rust_cli::run();
}
```

Technically, this is all that is required! Just run the following to access the CLI:

```bash
$ cargo run --bin <prisma binary name> -- <command>
```

This isn't a very friendly command to run, though. Luckily Cargo allows us to define project-wide aliases for running commands! Create a folder at the root of your project called `.cargo` and inside it create a file `config.toml` containing the following:

```toml
[alias]
prisma = "run --bin <prisma binary name> --"
```

Now you can run `cargo prisma <command>` anywhere in your project to access the CLI!

This approach has some problems though: 
1. `prisma-client-rust-cli` is included as a dependency in your crate, which is likely not desirable.
2. If your crate has errors during compilation then you aren't able to generate the client, since the CLI will also fail to compile!

Thankfully, there's a more reliable method:

### As a Workspace Crate

Move the CLI binary to a separate crate and configure your project to use
[Cargo workspaces](https://doc.rust-lang.org/book/ch14-03-cargo-workspaces.html).
Below is a sample project structure that has one binary target in `src/main.rs`,
and a separate crate for the CLI named `prisma-cli` which is included in the workspace members of `Cargo.toml`.

```
Cargo.toml
.cargo/
    config.toml
src/
    main.rs
prisma-cli/
    Cargo.toml
    src/
        main.rs
```

For the above example,
`Cargo.toml` would include `prisma-client-rust` as a dependency as it is required by the generated file,
whereas `prisma-cli/Cargo.toml` would include `prisma-client-rust-cli` as a dependency,
<<<<<<< HEAD
and so the binary in `src/main.rs` would not be bundled with all the CLI code,
only the required library code.

You will also need to update the `cargo prisma` alias to run the new crate:
=======
and so the binary in `src/main.rs` would not be bundled with all the CLI code, only the required library code.

You will also need to modify your `cargo prisma` alias to run the new crate:
>>>>>>> 2d334ac0

```toml
[alias]
prisma = "run -p <prisma crate name> --"
```
<<<<<<< HEAD
=======

Twhis 
>>>>>>> 2d334ac0

#### A Note on Virtual Workspaces

If the root `Cargo.toml` of your workspace has no `[package]` section (only a `[workspace]` section) then you are using a virtual workspace.

For Prisma Client Rust to compile properly, you'll need to instruct Cargo to use version 2 of the [feature resolver](https://doc.rust-lang.org/edition-guide/rust-2021/default-cargo-resolver.html).

```toml
[workspace]
# ... workspace stuff
resolver = "2"
```

This is not necessary for regular workspaces & single packages since they can use `edition = "2021"`, but virtual workspaces are special for some reason.

## Specifying Your Database

As of version 0.6.2,
Prisma Client Rust allows you to specify precisely which database connectors your project uses,
in order to avoid compiling the other connectors that Prisma supports.
This reduces compile times and binary sizes.

To start, set `default-features = false` for both `prisma-client-rust` and `prisma-client-rust-cli`.
Then add each database you would like to support as a feature for both crates.
The possible values are `postgresql`, `mysql`, `sqlite`, `mssql` and `mongodb`.

<<<<<<< HEAD

## Why is a CLI Binary Not Provided?

In older versions of Prisma Client Rust,
it was possible to `cargo install prisma-client-rust-cli` and have a global install of the CLI available to use at any time.
This had a major problem though: Versioning. Managing multiple projects that used different versions of Prisma Client Rust got very annoying very quickly,
plus it went against the recommmended installation instructions of Prisma Client 
[JS](https://www.prisma.io/docs/getting-started/setup-prisma/add-to-existing-project/relational-databases-typescript-postgres),
=======
In older versions of Prisma Client Rust,
it was possible to `cargo install prisma-client-rust-cli` and have a global install of the CLI available to use at any time.
This had a major problem though: Versioning.
Managing multiple projects that used different versions of Prisma Client Rust got very annoying very quickly,
plus it went against the recommmended installation instructions of
Prisma Client [JS](https://www.prisma.io/docs/getting-started/setup-prisma/add-to-existing-project/relational-databases-typescript-postgres),
>>>>>>> 2d334ac0
[Go](https://github.com/prisma/prisma-client-go/blob/main/docs/quickstart.md),
and [Python](https://prisma-client-py.readthedocs.io/en/stable/#installing-prisma-client-python).

Unlike these three languages,
Rust (or more specifically Cargo) does not provide a method for executing binaries available inside dependencies.
Since installing a globally available binary was ruled out,
providing the CLI as a library was seen as the only other option,
plus personally I think that being able to run `cargo prisma <command>` is quite a nice experience and matches with clients in other languages.<|MERGE_RESOLUTION|>--- conflicted
+++ resolved
@@ -90,26 +90,15 @@
 For the above example,
 `Cargo.toml` would include `prisma-client-rust` as a dependency as it is required by the generated file,
 whereas `prisma-cli/Cargo.toml` would include `prisma-client-rust-cli` as a dependency,
-<<<<<<< HEAD
 and so the binary in `src/main.rs` would not be bundled with all the CLI code,
 only the required library code.
 
 You will also need to update the `cargo prisma` alias to run the new crate:
-=======
-and so the binary in `src/main.rs` would not be bundled with all the CLI code, only the required library code.
-
-You will also need to modify your `cargo prisma` alias to run the new crate:
->>>>>>> 2d334ac0
 
 ```toml
 [alias]
 prisma = "run -p <prisma crate name> --"
 ```
-<<<<<<< HEAD
-=======
-
-Twhis 
->>>>>>> 2d334ac0
 
 #### A Note on Virtual Workspaces
 
@@ -136,8 +125,6 @@
 Then add each database you would like to support as a feature for both crates.
 The possible values are `postgresql`, `mysql`, `sqlite`, `mssql` and `mongodb`.
 
-<<<<<<< HEAD
-
 ## Why is a CLI Binary Not Provided?
 
 In older versions of Prisma Client Rust,
@@ -145,14 +132,7 @@
 This had a major problem though: Versioning. Managing multiple projects that used different versions of Prisma Client Rust got very annoying very quickly,
 plus it went against the recommmended installation instructions of Prisma Client 
 [JS](https://www.prisma.io/docs/getting-started/setup-prisma/add-to-existing-project/relational-databases-typescript-postgres),
-=======
-In older versions of Prisma Client Rust,
-it was possible to `cargo install prisma-client-rust-cli` and have a global install of the CLI available to use at any time.
-This had a major problem though: Versioning.
-Managing multiple projects that used different versions of Prisma Client Rust got very annoying very quickly,
-plus it went against the recommmended installation instructions of
-Prisma Client [JS](https://www.prisma.io/docs/getting-started/setup-prisma/add-to-existing-project/relational-databases-typescript-postgres),
->>>>>>> 2d334ac0
+
 [Go](https://github.com/prisma/prisma-client-go/blob/main/docs/quickstart.md),
 and [Python](https://prisma-client-py.readthedocs.io/en/stable/#installing-prisma-client-python).
 
