--- conflicted
+++ resolved
@@ -6,10 +6,7 @@
 [dependencies]
 prisma-client-rust-cli = { features = [
   "sqlite-create-many",
-<<<<<<< HEAD
   "sqlite",
-=======
   "migrations",
->>>>>>> b0ddc637
   # "rspc",
 ], default_features = false, path = "../cli" }