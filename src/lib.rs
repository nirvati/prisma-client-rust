mod errors;
pub mod operator;
mod prisma_value;
pub mod queries;
pub mod raw;
pub mod serde;
pub mod traits;

use std::collections::HashMap;

pub use bigdecimal;
pub use chrono;
pub use datamodel;
pub use prisma_models::{self, PrismaValue};
pub use query_core;
pub use serde_json;
pub use user_facing_errors as prisma_errors;

pub use errors::*;
pub use queries::*;

#[cfg(feature = "rspc")]
<<<<<<< HEAD
pub use specta;
=======
pub use rspc;
>>>>>>> 7aeb4b41

use ::serde::{Deserialize, Serialize};
use query_core::Selection;

pub type Executor = Box<dyn query_core::QueryExecutor + Send + Sync + 'static>;

/// The return type of `findMany` queries.
#[derive(Deserialize)]
pub struct BatchResult {
    pub count: i64,
}

impl BatchResult {
    pub fn selection() -> Selection {
        let selection = Selection::builder("count");
        selection.build()
    }
}

/// Direction that a query's results should be ordered by.
///
/// Only needs to be used in the `order` function of fields.
#[derive(Serialize, Deserialize, Clone)]
pub enum Direction {
    #[serde(rename = "asc")]
    Asc,
    #[serde(rename = "desc")]
    Desc,
}

impl ToString for Direction {
    fn to_string(&self) -> String {
        match self {
            Direction::Asc => "asc".to_string(),
            Direction::Desc => "desc".to_string(),
        }
    }
}

#[macro_export]
macro_rules! not {
    ($($x:expr),+ $(,)?) => {
        $crate::operator::not(vec![$($x),+])
    };
}

#[macro_export]
macro_rules! and {
    ($($x:expr),+ $(,)?) => {
        $crate::operator::and(vec![$($x),+])
    };
}

#[macro_export]
macro_rules! or {
    ($($x:expr),+ $(,)?) => {
        $crate::operator::or(vec![$($x),+])
    };
}

/// Creates a PrismaValue::Object from a list of key-value pairs.
/// If a key has multiple values that are PrismaValue::Objects, they will be merged.
pub fn merged_object(elements: Vec<(String, PrismaValue)>) -> PrismaValue {
    let mut merged = HashMap::new();

    for el in elements {
        match (merged.get_mut(&el.0), el.1) {
            (Some(PrismaValue::Object(existing)), PrismaValue::Object(incoming)) => {
                existing.extend(incoming);
            }
            (None, v) => {
                merged.insert(el.0, v);
            }
            (Some(_), _) => {
                unreachable!("Cannot merge values if both are not objects")
            }
        }
    }

    PrismaValue::Object(merged.into_iter().collect())
}<|MERGE_RESOLUTION|>--- conflicted
+++ resolved
@@ -20,11 +20,7 @@
 pub use queries::*;
 
 #[cfg(feature = "rspc")]
-<<<<<<< HEAD
-pub use specta;
-=======
 pub use rspc;
->>>>>>> 7aeb4b41
 
 use ::serde::{Deserialize, Serialize};
 use query_core::Selection;
